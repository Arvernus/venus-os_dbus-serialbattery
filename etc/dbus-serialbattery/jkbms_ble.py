--- conflicted
+++ resolved
@@ -65,12 +65,9 @@
             self.jk.stop_scraping()
             return False
 
-<<<<<<< HEAD
-        if not status["device_info"]["vendor_id"].startswith("JK-"):
+
+        if not status["device_info"]["vendor_id"].startswith(("JK-", "JK_")):
             self.jk.stop_scraping()
-=======
-        if not status["device_info"]["vendor_id"].startswith(("JK-", "JK_")):
->>>>>>> 3f678849
             return False
 
         logger.info("JK BMS found!")
