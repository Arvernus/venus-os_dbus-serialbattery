# -*- coding: utf-8 -*-
from __future__ import absolute_import, division, print_function, unicode_literals
import sys
import os
import platform
import dbus
import traceback
# Victron packages
sys.path.insert(1, os.path.join(os.path.dirname(__file__), '/opt/victronenergy/dbus-systemcalc-py/ext/velib_python'))
from vedbus import VeDbusService
from settingsdevice import SettingsDevice
import battery
from utils import *

def get_bus():
    return dbus.SessionBus() if 'DBUS_SESSION_BUS_ADDRESS' in os.environ else dbus.SystemBus()

class DbusHelper:

    def __init__(self, battery):
        self.battery = battery
        self.instance = 1
        self.settings = None
        self._dbusservice = VeDbusService("com.victronenergy.battery." +
                                          self.battery.port[self.battery.port.rfind('/') + 1:],
                                          get_bus())

    def setup_instance(self):
        # bms_id = self.battery.production if self.battery.production is not None else \
        #     self.battery.port[self.battery.port.rfind('/') + 1:]
        bms_id = self.battery.port[self.battery.port.rfind('/') + 1:]
        path = '/Settings/Devices/serialbattery_' + str(bms_id).replace(" ", "_")
        default_instance = 'battery:1'
        settings = {'instance': [path + '/ClassAndVrmInstance', default_instance, 0, 0], }

        self.settings = SettingsDevice(get_bus(), settings, self.handle_changed_setting)
        self.battery.role, self.battery.instance = self.get_role_instance()

    def get_role_instance(self):
        val = self.settings['instance'].split(':')
        return val[0], int(val[1])

    def handle_changed_setting(self, setting, oldvalue, newvalue):
        if setting == 'instance':
            self.battery.role, self.instance = self.get_role_instance()
            logger.debug("DeviceInstance = %d", self.instance)
            return

    def setup_vedbus(self):
        # Set up dbus service and device instance
        # and notify of all the attributes we intend to update
        # This is only called once when a battery is initiated
        self.setup_instance()
        logger.debug("%s" % ("com.victronenergy.battery." + self.battery.port[self.battery.port.rfind('/') + 1:]))

        # Get the settings for the battery
        if not self.battery.get_settings():
            return False

        # Create the management objects, as specified in the ccgx dbus-api document
        self._dbusservice.add_path('/Mgmt/ProcessName', __file__)
        self._dbusservice.add_path('/Mgmt/ProcessVersion', 'Python ' + platform.python_version())
        self._dbusservice.add_path('/Mgmt/Connection', 'Serial ' + self.battery.port)

        # Create the mandatory objects
        self._dbusservice.add_path('/DeviceInstance', self.instance)
        self._dbusservice.add_path('/ProductId', 0x0)
        self._dbusservice.add_path('/ProductName', 'SerialBattery (' + self.battery.type + ') v' +
                                   str(DRIVER_VERSION) + DRIVER_SUBVERSION)
        self._dbusservice.add_path('/FirmwareVersion', self.battery.version)
        self._dbusservice.add_path('/HardwareVersion', self.battery.hardware_version)
        self._dbusservice.add_path('/Connected', 1)

        # Create static battery info
        self._dbusservice.add_path('/Info/BatteryLowVoltage', self.battery.min_battery_voltage, writeable=True)
        self._dbusservice.add_path('/Info/MaxChargeVoltage', self.battery.max_battery_voltage, writeable=True,
                                   gettextcallback=lambda p, v: "{:0.2f}V".format(v))
        self._dbusservice.add_path('/Info/MaxChargeCurrent', self.battery.max_battery_current, writeable=True,
                                   gettextcallback=lambda p, v: "{:0.2f}A".format(v))
        self._dbusservice.add_path('/Info/MaxDischargeCurrent', self.battery.max_battery_discharge_current,
                                   writeable=True, gettextcallback=lambda p, v: "{:0.2f}A".format(v))
        self._dbusservice.add_path('/System/NrOfCellsPerBattery', self.battery.cell_count, writeable=True)
        self._dbusservice.add_path('/System/NrOfModulesOnline', 1, writeable=True)
        self._dbusservice.add_path('/System/NrOfModulesOffline', 0, writeable=True)
        self._dbusservice.add_path('/System/NrOfModulesBlockingCharge', None, writeable=True)
        self._dbusservice.add_path('/System/NrOfModulesBlockingDischarge', None, writeable=True)
        self._dbusservice.add_path('/Capacity', self.battery.capacity_remain, writeable=True,
                                   gettextcallback=lambda p, v: "{:0.2f}Ah".format(v))
        self._dbusservice.add_path('/InstalledCapacity', self.battery.capacity, writeable=True,
                                   gettextcallback=lambda p, v: "{:0.0f}Ah".format(v))
        self._dbusservice.add_path('/ConsumedAmphours', None, writeable=True,
                                   gettextcallback=lambda p, v: "{:0.0f}Ah".format(v))
        # Not used at this stage
        # self._dbusservice.add_path('/System/MinTemperatureCellId', None, writeable=True)
        # self._dbusservice.add_path('/System/MaxTemperatureCellId', None, writeable=True)

        # Create SOC, DC and System items
        self._dbusservice.add_path('/Soc', None, writeable=True)
        self._dbusservice.add_path('/Dc/0/Voltage', None, writeable=True, gettextcallback=lambda p, v: "{:2.2f}V".format(v))
        self._dbusservice.add_path('/Dc/0/Current', None, writeable=True, gettextcallback=lambda p, v: "{:2.2f}A".format(v))
        self._dbusservice.add_path('/Dc/0/Power', None, writeable=True, gettextcallback=lambda p, v: "{:0.0f}W".format(v))
        self._dbusservice.add_path('/Dc/0/Temperature', None, writeable=True)
        self._dbusservice.add_path('/Dc/0/MidVoltage', None, writeable=True,
                                   gettextcallback=lambda p, v: "{:0.2f}V".format(v))
        self._dbusservice.add_path('/Dc/0/MidVoltageDeviation', None, writeable=True,
                                   gettextcallback=lambda p, v: "{:0.1f}%".format(v))

        # Create battery extras
        self._dbusservice.add_path('/System/MinCellTemperature', None, writeable=True)
        self._dbusservice.add_path('/System/MaxCellTemperature', None, writeable=True)
        self._dbusservice.add_path('/System/MaxCellVoltage', None, writeable=True,
                                   gettextcallback=lambda p, v: "{:0.3f}V".format(v))
        self._dbusservice.add_path('/System/MaxVoltageCellId', None, writeable=True)
        self._dbusservice.add_path('/System/MinCellVoltage', None, writeable=True,
                                   gettextcallback=lambda p, v: "{:0.3f}V".format(v))
        self._dbusservice.add_path('/System/MinVoltageCellId', None, writeable=True)
        self._dbusservice.add_path('/History/ChargeCycles', None, writeable=True)
        self._dbusservice.add_path('/History/TotalAhDrawn', None, writeable=True)
        self._dbusservice.add_path('/Balancing', None, writeable=True)
        self._dbusservice.add_path('/Io/AllowToCharge', 0, writeable=True)
        self._dbusservice.add_path('/Io/AllowToDischarge', 0, writeable=True)
        # self._dbusservice.add_path('/SystemSwitch',1,writeable=True)

        # Create the alarms
        self._dbusservice.add_path('/Alarms/LowVoltage', None, writeable=True)
        self._dbusservice.add_path('/Alarms/HighVoltage', None, writeable=True)
        self._dbusservice.add_path('/Alarms/LowCellVoltage', None, writeable=True)
        self._dbusservice.add_path('/Alarms/HighCellVoltage', None, writeable=True)
        self._dbusservice.add_path('/Alarms/LowSoc', None, writeable=True)
        self._dbusservice.add_path('/Alarms/HighChargeCurrent', None, writeable=True)
        self._dbusservice.add_path('/Alarms/HighDischargeCurrent', None, writeable=True)
        self._dbusservice.add_path('/Alarms/CellImbalance', None, writeable=True)
        self._dbusservice.add_path('/Alarms/InternalFailure', None, writeable=True)
        self._dbusservice.add_path('/Alarms/HighChargeTemperature', None, writeable=True)
        self._dbusservice.add_path('/Alarms/LowChargeTemperature', None, writeable=True)
        self._dbusservice.add_path('/Alarms/HighTemperature', None, writeable=True)
        self._dbusservice.add_path('/Alarms/LowTemperature', None, writeable=True)

        #cell voltages
        if (BATTERY_CELL_DATA_FORMAT>0):
            for i in range(1, self.battery.cell_count+1):
                cellpath = '/Cell/%s/Volts' if (BATTERY_CELL_DATA_FORMAT & 2) else '/Voltages/Cell%s'
                self._dbusservice.add_path(cellpath%(str(i)), None, writeable=True, gettextcallback=lambda p, v: "{:0.3f}V".format(v))
                if (BATTERY_CELL_DATA_FORMAT & 1):
                    self._dbusservice.add_path('/Balances/Cell%s'%(str(i)), None, writeable=True)
            pathbase = 'Cell' if (BATTERY_CELL_DATA_FORMAT & 2) else 'Voltages'
            self._dbusservice.add_path('/%s/Sum'%pathbase, None, writeable=True, gettextcallback=lambda p, v: "{:2.2f}V".format(v))
            self._dbusservice.add_path('/%s/Diff'%pathbase, None, writeable=True, gettextcallback=lambda p, v: "{:0.3f}V".format(v))

        # Create TimeToSoC items
        for num in TIME_TO_SOC_POINTS:
            self._dbusservice.add_path('/TimeToSoC/' + str(num), None, writeable=True)

        return True

    def publish_battery(self, loop):
        # This is called every battery.poll_interval milli second as set up per battery type to read and update the data
        try:
            error_count = 0
            # Call the battery's refresh_data function
            success = self.battery.refresh_data()
            if success:
                error_count = 0
                self.battery.online = True
            else:
                error_count += 1
                # If the battery is offline for more than 10 polls (polled every second for most batteries)
                if error_count >= 10: 
                    self.battery.online = False

            # This is to mannage CCCL
            self.battery.manage_charge_current()
            
            # publish all the data fro the battery object to dbus
            self.publish_dbus()

        except:
            traceback.print_exc()
            loop.quit()

    def publish_dbus(self):

        # Update SOC, DC and System items
        self._dbusservice['/System/NrOfCellsPerBattery'] = self.battery.cell_count
        self._dbusservice['/Soc'] = round(self.battery.soc, 2)
        self._dbusservice['/Dc/0/Voltage'] = round(self.battery.voltage, 2)
        self._dbusservice['/Dc/0/Current'] = round(self.battery.current, 2)
        self._dbusservice['/Dc/0/Power'] = round(self.battery.voltage * self.battery.current, 2)
        self._dbusservice['/Dc/0/Temperature'] = self.battery.get_temp()
        self._dbusservice['/Capacity'] = self.battery.capacity_remain
        self._dbusservice['/ConsumedAmphours'] = 0 if self.battery.capacity is None or \
                                self.battery.capacity_remain is None else \
                                self.battery.capacity - self.battery.capacity_remain
        
        midpoint, deviation = self.battery.get_midvoltage()
        if (midpoint is not None):
            self._dbusservice['/Dc/0/MidVoltage'] = midpoint
            self._dbusservice['/Dc/0/MidVoltageDeviation'] = deviation

        # Update battery extras
        self._dbusservice['/History/ChargeCycles'] = self.battery.cycles
        self._dbusservice['/History/TotalAhDrawn'] = self.battery.total_ah_drawn
        self._dbusservice['/Io/AllowToCharge'] = 1 if self.battery.charge_fet \
                                and self.battery.control_allow_charge else 0
        self._dbusservice['/Io/AllowToDischarge'] = 1 if self.battery.discharge_fet else 0
        self._dbusservice['/System/NrOfModulesBlockingCharge'] = 0 if self.battery.charge_fet is None or \
                                (self.battery.charge_fet and self.battery.control_allow_charge) else 1
        self._dbusservice['/System/NrOfModulesBlockingDischarge'] = 0 if self.battery.discharge_fet is None \
                                or self.battery.discharge_fet else 1
        self._dbusservice['/System/NrOfModulesOnline'] = 1 if self.battery.online else 0
        self._dbusservice['/System/NrOfModulesOffline'] = 0 if self.battery.online else 1
        self._dbusservice['/System/MinCellTemperature'] = self.battery.get_min_temp()
        self._dbusservice['/System/MaxCellTemperature'] = self.battery.get_max_temp()

        # Charge control
        self._dbusservice['/Info/MaxChargeCurrent'] = self.battery.control_charge_current
        self._dbusservice['/Info/MaxDischargeCurrent'] = self.battery.control_discharge_current

        # Updates from cells
        self._dbusservice['/System/MinVoltageCellId'] = self.battery.get_min_cell_desc()
        self._dbusservice['/System/MaxVoltageCellId'] = self.battery.get_max_cell_desc()
        self._dbusservice['/System/MinCellVoltage'] = self.battery.get_min_cell_voltage()
        self._dbusservice['/System/MaxCellVoltage'] = self.battery.get_max_cell_voltage()
        self._dbusservice['/Balancing'] = self.battery.get_balancing()

        # Update the alarms
        self._dbusservice['/Alarms/LowVoltage'] = self.battery.protection.voltage_low
        self._dbusservice['/Alarms/LowCellVoltage'] = self.battery.protection.voltage_cell_low
        self._dbusservice['/Alarms/HighVoltage'] = self.battery.protection.voltage_high
        self._dbusservice['/Alarms/LowSoc'] = self.battery.protection.soc_low
        self._dbusservice['/Alarms/HighChargeCurrent'] = self.battery.protection.current_over
        self._dbusservice['/Alarms/HighDischargeCurrent'] = self.battery.protection.current_under
        self._dbusservice['/Alarms/CellImbalance'] = self.battery.protection.cell_imbalance
        self._dbusservice['/Alarms/InternalFailure'] = self.battery.protection.internal_failure
        self._dbusservice['/Alarms/HighChargeTemperature'] = self.battery.protection.temp_high_charge
        self._dbusservice['/Alarms/LowChargeTemperature'] = self.battery.protection.temp_low_charge
        self._dbusservice['/Alarms/HighTemperature'] = self.battery.protection.temp_high_discharge
        self._dbusservice['/Alarms/LowTemperature'] = self.battery.protection.temp_low_discharge

        #cell voltages
        if (BATTERY_CELL_DATA_FORMAT>0):
            voltageSum = 0
            for i in range(self.battery.cell_count):
                voltage = self.battery.get_cell_voltage(i)
                cellpath = '/Cell/%s/Volts' if (BATTERY_CELL_DATA_FORMAT & 2) else '/Voltages/Cell%s'
                self._dbusservice[cellpath%(str(i+1))] = voltage
                if (BATTERY_CELL_DATA_FORMAT & 1):
                    self._dbusservice['/Balances/Cell%s'%(str(i+1))] = self.battery.get_cell_balancing(i)
                if voltage:
                    voltageSum+=voltage
            pathbase = 'Cell' if (BATTERY_CELL_DATA_FORMAT & 2) else 'Voltages'
            self._dbusservice['/%s/Sum'%pathbase] = voltageSum
            self._dbusservice['/%s/Diff'%pathbase] = self.battery.get_max_cell_voltage() - self.battery.get_min_cell_voltage()

        # Update TimeToSoC
<<<<<<< HEAD
        if self.battery.capacity is not None and len(TIME_TO_SOC_POINTS) > 0 and self.battery.time_to_soc_update == 0:
            self.battery.time_to_soc_update = TIME_TO_SOC_LOOP_CYCLES
            crntPrctPerSec = (abs(self.battery.current / (self.battery.capacity / 100)) / 3600)

            for num in TIME_TO_SOC_POINTS:
                self._dbusservice['/TimeToSoC/' + str(num)] = self.battery.get_timetosoc(num, crntPrctPerSec) if self.battery.current else None
            
        else:
            self.battery.time_to_soc_update -= 1

=======
        # for num in [100, 95, 90, 85, 80, 75, 70, 65, 60, 55, 50, 45, 40, 35, 30, 25, 20, 15, 10, 5, 0]:
        #    self._dbusservice['/TimeToSoC/' + str(num)] = self.battery.get_timetosoc(num)
        
>>>>>>> 80a5c03a
        logger.debug("logged to dbus ", round(self.battery.voltage / 100, 2),
                      round(self.battery.current / 100, 2),
                      round(self.battery.soc, 2))
        self.battery.log_cell_data()<|MERGE_RESOLUTION|>--- conflicted
+++ resolved
@@ -253,7 +253,6 @@
             self._dbusservice['/%s/Diff'%pathbase] = self.battery.get_max_cell_voltage() - self.battery.get_min_cell_voltage()
 
         # Update TimeToSoC
-<<<<<<< HEAD
         if self.battery.capacity is not None and len(TIME_TO_SOC_POINTS) > 0 and self.battery.time_to_soc_update == 0:
             self.battery.time_to_soc_update = TIME_TO_SOC_LOOP_CYCLES
             crntPrctPerSec = (abs(self.battery.current / (self.battery.capacity / 100)) / 3600)
@@ -264,11 +263,6 @@
         else:
             self.battery.time_to_soc_update -= 1
 
-=======
-        # for num in [100, 95, 90, 85, 80, 75, 70, 65, 60, 55, 50, 45, 40, 35, 30, 25, 20, 15, 10, 5, 0]:
-        #    self._dbusservice['/TimeToSoC/' + str(num)] = self.battery.get_timetosoc(num)
-        
->>>>>>> 80a5c03a
         logger.debug("logged to dbus ", round(self.battery.voltage / 100, 2),
                       round(self.battery.current / 100, 2),
                       round(self.battery.soc, 2))
