from struct import unpack_from, calcsize
<<<<<<< HEAD
from bleak import BleakScanner, BleakClient
=======
from bleak import BleakScanner, BleakClient, exc
>>>>>>> 525d241c
from time import sleep, time
import asyncio
import threading
import sys

# if used as standalone script then use custom logger
# else import logger from utils
if __name__ == "__main__":
    import logging

    logger = logging.basicConfig(level=logging.DEBUG)

<<<<<<< HEAD
# if used as standalone script then use custom logger
# else import logger from utils
if __name__ == "__main__":
    import logging

    logger = logging.basicConfig(level=logging.DEBUG)

=======
>>>>>>> 525d241c
    def bytearray_to_string(data):
        return "".join("\\x" + format(byte, "02x") for byte in data)

else:
    from utils import bytearray_to_string, logger

# zero means parse all incoming data (every second)
CELL_INFO_REFRESH_S = 0
CHAR_HANDLE = "0000ffe1-0000-1000-8000-00805f9b34fb"
CHAR_HANDLE_FAILOVER = 4
MODEL_NBR_UUID = "00002a24-0000-1000-8000-00805f9b34fb"

COMMAND_CELL_INFO = 0x96
COMMAND_DEVICE_INFO = 0x97

FRAME_VERSION_JK04 = 0x01
FRAME_VERSION_JK02 = 0x02
FRAME_VERSION_JK02_32S = 0x03
PROTOCOL_VERSION_JK02 = 0x02

JK_REGISTER_OVPR = 0x05
JK_REGISTER_OVP = 0x04

protocol_version = PROTOCOL_VERSION_JK02


MIN_RESPONSE_SIZE = 300
MAX_RESPONSE_SIZE = 320

TRANSLATE_DEVICE_INFO = [
    [["device_info", "hw_rev"], 22, "8s"],
    [["device_info", "sw_rev"], 30, "8s"],
    [["device_info", "uptime"], 38, "<L"],
    [["device_info", "vendor_id"], 6, "16s"],
    [["device_info", "manufacturing_date"], 78, "8s"],
    [["device_info", "serial_number"], 86, "10s"],
    [["device_info", "production"], 102, "8s"],
]

TRANSLATE_SETTINGS = [
    [["settings", "cell_uvp"], 10, "<L", 0.001],
    [["settings", "cell_uvpr"], 14, "<L", 0.001],
    [["settings", "cell_ovp"], 18, "<L", 0.001],
    [["settings", "cell_ovpr"], 22, "<L", 0.001],
    [["settings", "balance_trigger_voltage"], 26, "<L", 0.001],
    [["settings", "power_off_voltage"], 46, "<L", 0.001],
    [["settings", "max_charge_current"], 50, "<L", 0.001],
    [["settings", "max_discharge_current"], 62, "<L", 0.001],
    [["settings", "max_balance_current"], 50, "<L", 0.001],
    [["settings", "cell_count"], 114, "<L"],
    [["settings", "charging_switch"], 118, "4?"],
    [["settings", "discharging_switch"], 122, "4?"],
    [["settings", "balancing_switch"], 126, "4?"],
]

TRANSLATE_CELL_INFO_24S = [
    [["cell_info", "voltages", 32], 6, "<H", 0.001],
    [["cell_info", "average_cell_voltage"], 58, "<H", 0.001],
    [["cell_info", "delta_cell_voltage"], 60, "<H", 0.001],
    [["cell_info", "max_voltage_cell"], 62, "<B"],
    [["cell_info", "min_voltage_cell"], 63, "<B"],
    [["cell_info", "resistances", 32], 64, "<H", 0.001],
    [["cell_info", "total_voltage"], 118, "<H", 0.001],
    [["cell_info", "current"], 126, "<l", 0.001],
    [["cell_info", "temperature_sensor_1"], 130, "<H", 0.1],
    [["cell_info", "temperature_sensor_2"], 132, "<H", 0.1],
    [["cell_info", "temperature_mos"], 134, "<H", 0.1],
    [["cell_info", "balancing_current"], 138, "<H", 0.001],
    [["cell_info", "balancing_action"], 140, "<B", 0.001],
    [["cell_info", "battery_soc"], 141, "B"],
    [["cell_info", "capacity_remain"], 142, "<L", 0.001],
    [["cell_info", "capacity_nominal"], 146, "<L", 0.001],
    [["cell_info", "cycle_count"], 150, "<L"],
    [["cell_info", "cycle_capacity"], 154, "<L", 0.001],
    [["cell_info", "charging_switch_enabled"], 166, "1?"],
    [["cell_info", "discharging_switch_enabled"], 167, "1?"],
    [["cell_info", "balancing_active"], 191, "1?"],
]

TRANSLATE_CELL_INFO_32S = [
    [["cell_info", "voltages", 32], 6, "<H", 0.001],
    [["cell_info", "average_cell_voltage"], 58, "<H", 0.001],
    [["cell_info", "delta_cell_voltage"], 60, "<H", 0.001],
    [["cell_info", "max_voltage_cell"], 62, "<B"],
    [["cell_info", "min_voltage_cell"], 63, "<B"],
    [["cell_info", "resistances", 32], 64, "<H", 0.001],
    [["cell_info", "total_voltage"], 118, "<H", 0.001],
    [["cell_info", "current"], 126, "<l", 0.001],
    [["cell_info", "temperature_sensor_1"], 130, "<H", 0.1],
    [["cell_info", "temperature_sensor_2"], 132, "<H", 0.1],
    [["cell_info", "temperature_mos"], 112, "<H", 0.1],
    [["cell_info", "balancing_current"], 138, "<H", 0.001],
    [["cell_info", "balancing_action"], 140, "<B", 0.001],
    [["cell_info", "battery_soc"], 141, "B"],
    [["cell_info", "capacity_remain"], 142, "<L", 0.001],
    [["cell_info", "capacity_nominal"], 146, "<L", 0.001],
    [["cell_info", "cycle_count"], 150, "<L"],
    [["cell_info", "cycle_capacity"], 154, "<L", 0.001],
    [["cell_info", "charging_switch_enabled"], 166, "1?"],
    [["cell_info", "discharging_switch_enabled"], 167, "1?"],
    [["cell_info", "balancing_active"], 191, "1?"],
]


class Jkbms_Brn:
    # entries for translating the bytearray to py-object via unpack
    # [[py dict entry as list, each entry ] ]

    frame_buffer = bytearray()
    bms_status = {}

    waiting_for_response = ""
    last_cell_info = 0

    _new_data_callback = None

    # Variables to control automatic SOC reset for BLE connected JK BMS
    # max_cell_voltage will be updated when a SOC reset is requested
    max_cell_voltage = None
    # OVP and OVPR will be persisted after the first successful readout of the BMS settings
    ovp_initial_voltage = None
    ovpr_initial_voltage = None

    # will be set by get_bms_max_cell_count()
    bms_max_cell_count = None

    # translate info placeholder, since it depends on the bms_max_cell_count
    translate_cell_info = []

<<<<<<< HEAD
    def __init__(self, addr):
        self.address = addr
        self.bt_thread = threading.Thread(target=self.connect_and_scrape)
=======
    def __init__(self, addr, reset_bt_callback=None):
        self.address = addr
        self.bt_thread = None
        self.bt_thread_monitor = threading.Thread(
            target=self.monitor_scraping, name="Thread-JKBMS-Monitor"
        )
        self.bt_reset = reset_bt_callback
        self.should_be_scraping = False
>>>>>>> 525d241c
        self.trigger_soc_reset = False

    async def scanForDevices(self):
        devices = await BleakScanner.discover()
        for d in devices:
            logger.debug(d)

    # check where the bms data starts and
    # if the bms is a 24s or 32s type
    def get_bms_max_cell_count(self):
        fb = self.frame_buffer
        logger.debug(self.frame_buffer)

        # old check to recognize 32s
        # what does this check validate?
        # unfortunately does not work on every system
        # has32s = fb[189] == 0x00 and fb[189 + 32] > 0

        # logger can be removed after releasing next stable
        # current version v1.0.20231102dev
        logger.debug(f"fb[38]: {fb[36]}.{fb[37]}.{fb[38]}.{fb[39]}.{fb[40]}")
        logger.debug(f"fb[54]: {fb[52]}.{fb[53]}.{fb[54]}.{fb[55]}.{fb[56]}")
        logger.debug(f"fb[70]: {fb[68]}.{fb[69]}.{fb[70]}.{fb[71]}.{fb[72]}")
        logger.debug(f"fb[134]: {fb[132]}.{fb[133]}.{fb[134]}.{fb[135]}.{fb[136]}")
        logger.debug(f"fb[144]: {fb[142]}.{fb[143]}.{fb[144]}.{fb[145]}.{fb[146]}")
        logger.debug(f"fb[289]: {fb[287]}.{fb[288]}.{fb[289]}.{fb[290]}.{fb[291]}")

        # if BMS has a max of 32s the data at fb[287] is not empty
        if fb[287] > 0:
            self.bms_max_cell_count = 32
            self.translate_cell_info = TRANSLATE_CELL_INFO_32S
        # if BMS has a max of 24s the data ends at fb[219]
        else:
            self.bms_max_cell_count = 24
            self.translate_cell_info = TRANSLATE_CELL_INFO_24S

        logger.debug(f"bms_max_cell_count recognized: {self.bms_max_cell_count}")

    # iterative implementation maybe later due to referencing
    def translate(self, fb, translation, o, f32s=False, i=0):
        if i == len(translation[0]) - 1:
            # keep things universal by using an n=1 list
            kees = (
                range(0, translation[0][i])
                if isinstance(translation[0][i], int)
                else [translation[0][i]]
            )
            offset = 0
            if f32s:
                if translation[1] >= 112:
                    offset = 32
                elif translation[1] >= 54:
                    offset = 16
            i = 0
            for j in kees:
                if isinstance(translation[2], int):
                    # handle raw bytes without unpack_from;
                    # 3. param gives no format but number of bytes
                    val = bytearray(
                        fb[
                            translation[1]
                            + i
                            + offset : translation[1]
                            + i
                            + translation[2]
                            + offset
                        ]
                    )
                    i += translation[2]
                else:
                    val = unpack_from(
                        translation[2], bytearray(fb), translation[1] + i + offset
                    )[0]
                    # calculate stepping in case of array
                    i = i + calcsize(translation[2])

                if isinstance(val, bytes):
                    try:
                        val = val.decode("utf-8").rstrip(" \t\n\r\0")
                    except UnicodeDecodeError:
                        val = ""

                elif isinstance(val, int) and len(translation) == 4:
                    val = val * translation[3]
                o[j] = val
        else:
            if translation[0][i] not in o:
                if len(translation[0]) == i + 2 and isinstance(
                    translation[0][i + 1], int
                ):
                    o[translation[0][i]] = [None] * translation[0][i + 1]
                else:
                    o[translation[0][i]] = {}

            self.translate(fb, translation, o[translation[0][i]], f32s=f32s, i=i + 1)

    def decode_warnings(self, fb):
        val = unpack_from("<H", bytearray(fb), 136)[0]

        self.bms_status["cell_info"]["error_bitmask_16"] = hex(val)
        self.bms_status["cell_info"]["error_bitmask_2"] = format(val, "016b")

        if "warnings" not in self.bms_status:
            self.bms_status["warnings"] = {}

        self.bms_status["warnings"]["resistance_too_high"] = bool(val & (1 << 0))
        self.bms_status["warnings"]["cell_count_wrong"] = bool(val & (1 << 2))  # ?
        self.bms_status["warnings"]["charge_overtemp"] = bool(val & (1 << 8))
        self.bms_status["warnings"]["charge_undertemp"] = bool(val & (1 << 9))
        self.bms_status["warnings"]["discharge_overtemp"] = bool(val & (1 << 15))
        self.bms_status["warnings"]["cell_overvoltage"] = bool(val & (1 << 4))
        self.bms_status["warnings"]["cell_undervoltage"] = bool(val & (1 << 11))
        self.bms_status["warnings"]["charge_overcurrent"] = bool(val & (1 << 6))
        self.bms_status["warnings"]["discharge_overcurrent"] = bool(val & (1 << 13))
        # bis hierhin verifiziert, rest zu testen

    def decode_device_info_jk02(self):
        fb = self.frame_buffer
        for t in TRANSLATE_DEVICE_INFO:
            self.translate(fb, t, self.bms_status)

    def decode_cellinfo_jk02(self):
        fb = self.frame_buffer
        has32s = self.bms_max_cell_count == 32
        for t in self.translate_cell_info:
            self.translate(fb, t, self.bms_status, f32s=has32s)
        self.decode_warnings(fb)
        logger.debug("decode_cellinfo_jk02(): self.frame_buffer")
        logger.debug(self.frame_buffer)
        logger.debug(self.bms_status)

    def decode_settings_jk02(self):
        fb = self.frame_buffer
        for t in TRANSLATE_SETTINGS:
            self.translate(fb, t, self.bms_status)
        logger.debug(self.bms_status)

    def decode(self):
        # check what kind of info the frame contains
        info_type = self.frame_buffer[4]
        self.get_bms_max_cell_count()
        if info_type == 0x01:
            logger.debug("Processing frame with settings info")
            if protocol_version == PROTOCOL_VERSION_JK02:
                self.decode_settings_jk02()
                # adapt translation table for cell array lengths
                ccount = self.bms_status["settings"]["cell_count"]
                for i, t in enumerate(self.translate_cell_info):
                    if t[0][-2] == "voltages" or t[0][-2] == "voltages":
                        self.translate_cell_info[i][0][-1] = ccount
                self.bms_status["last_update"] = time()

        elif info_type == 0x02:
            if (
                CELL_INFO_REFRESH_S == 0
                or time() - self.last_cell_info > CELL_INFO_REFRESH_S
            ):
                self.last_cell_info = time()
                logger.debug("processing frame with battery cell info")
                if protocol_version == PROTOCOL_VERSION_JK02:
                    self.decode_cellinfo_jk02()
                    self.bms_status["last_update"] = time()
                # power is calculated from voltage x current as
                # register 122 contains unsigned power-value
                self.bms_status["cell_info"]["power"] = (
                    self.bms_status["cell_info"]["current"]
                    * self.bms_status["cell_info"]["total_voltage"]
                )
                if self.waiting_for_response == "cell_info":
                    self.waiting_for_response = ""

        elif info_type == 0x03:
            logger.debug("processing frame with device info")
            if protocol_version == PROTOCOL_VERSION_JK02:
                self.decode_device_info_jk02()
                self.bms_status["last_update"] = time()
            else:
                return
            if self.waiting_for_response == "device_info":
                self.waiting_for_response = ""

    def set_callback(self, callback):
        self._new_data_callback = callback

    def assemble_frame(self, data: bytearray):
        logger.debug(
            f"--> assemble_frame() -> self.frame_buffer (before extend) -> lenght:  {len(self.frame_buffer)}"
        )
        logger.debug(self.frame_buffer)
        if len(self.frame_buffer) > MAX_RESPONSE_SIZE:
            logger.debug(
                "data dropped because it alone was longer than max frame length"
            )
            self.frame_buffer = []

        if data[0] == 0x55 and data[1] == 0xAA and data[2] == 0xEB and data[3] == 0x90:
            # beginning of new frame, clear buffer
            self.frame_buffer = []

        self.frame_buffer.extend(data)

        logger.debug(
            f"--> assemble_frame() -> self.frame_buffer (after extend) -> lenght:  {len(self.frame_buffer)}"
        )
        logger.debug(self.frame_buffer)
        if len(self.frame_buffer) >= MIN_RESPONSE_SIZE:
            # check crc; always at position 300, independent of
            # actual frame-lentgh, so crc up to 299
            ccrc = self.crc(self.frame_buffer, 300 - 1)
            rcrc = self.frame_buffer[300 - 1]
            logger.debug(f"compair recvd. crc: {rcrc} vs calc. crc: {ccrc}")
            if ccrc == rcrc:
                logger.debug("great success! frame complete and sane, lets decode")
                self.decode()
                self.frame_buffer = []
                if self._new_data_callback is not None:
                    self._new_data_callback()

    def ncallback(self, sender: int, data: bytearray):
        logger.debug(f"--> NEW PACKAGE! lenght:  {len(data)}")
        logger.debug("ncallback(): " + bytearray_to_string(data))
        self.assemble_frame(data)

    def crc(self, arr: bytearray, length: int) -> int:
        crc = 0
        for a in arr[:length]:
            crc = crc + a
        return crc.to_bytes(2, "little")[0]

    async def write_register(
        self,
        address,
        vals: bytearray,
        length: int,
        bleakC: BleakClient,
        awaitresponse: bool,
    ):
        frame = bytearray(20)
        frame[0] = 0xAA  # start sequence
        frame[1] = 0x55  # start sequence
        frame[2] = 0x90  # start sequence
        frame[3] = 0xEB  # start sequence
        frame[4] = address  # holding register
        frame[5] = length  # size of the value in byte
        frame[6] = vals[0]
        frame[7] = vals[1]
        frame[8] = vals[2]
        frame[9] = vals[3]
        frame[10] = 0x00
        frame[11] = 0x00
        frame[12] = 0x00
        frame[13] = 0x00
        frame[14] = 0x00
        frame[15] = 0x00
        frame[16] = 0x00
        frame[17] = 0x00
        frame[18] = 0x00
        frame[19] = self.crc(frame, len(frame) - 1)
        logger.debug("Write register: " + str(address) + " " + str(frame))
<<<<<<< HEAD
        await bleakC.write_gatt_char(CHAR_HANDLE, frame, response=awaitresponse)
=======

        # some JKBMS trow an error
        # BleakError('Multiple Characteristics with this UUID, refer to your desired
        #             characteristic by the `handle` attribute instead.')
        # failover in this case and use handle instead of UUID
        try:
            await bleakC.write_gatt_char(CHAR_HANDLE, frame, response=awaitresponse)
        except exc.BleakError:
            (
                exception_type,
                exception_object,
                exception_traceback,
            ) = sys.exc_info()
            logger.debug(
                f'Error getting UUID "{CHAR_HANDLE}": {repr(exception_object)} -> failover'
            )
            await bleakC.write_gatt_char(
                CHAR_HANDLE_FAILOVER, frame, response=awaitresponse
            )

>>>>>>> 525d241c
        if awaitresponse:
            await asyncio.sleep(5)

    async def request_bt(self, rtype: str, client):
        timeout = time()

        while self.waiting_for_response != "" and time() - timeout < 10:
            await asyncio.sleep(1)
            logger.debug(self.waiting_for_response)

        if rtype == "cell_info":
            cmd = COMMAND_CELL_INFO
            self.waiting_for_response = "cell_info"
        elif rtype == "device_info":
            cmd = COMMAND_DEVICE_INFO
            self.waiting_for_response = "device_info"
        else:
            return

        await self.write_register(cmd, b"\0\0\0\0", 0x00, client, False)

    def get_status(self):
        if "settings" in self.bms_status and "cell_info" in self.bms_status:
            return self.bms_status
        else:
            return None

    def connect_and_scrape(self):
        asyncio.run(self.asy_connect_and_scrape())

    # self.bt_thread
    async def asy_connect_and_scrape(self):
        logger.debug(
            "--> asy_connect_and_scrape(): Connect and scrape on address: "
            + self.address
        )
        self.run = True
        while self.run and self.main_thread.is_alive():  # autoreconnect
            client = BleakClient(self.address)
            logger.debug("--> asy_connect_and_scrape(): btloop")
<<<<<<< HEAD
=======

>>>>>>> 525d241c
            try:
                logger.debug("--> asy_connect_and_scrape(): reconnect")
                await client.connect()

                # try to get MODEL_NBR_UUID, since not all JKBMS send it
                try:
                    self.bms_status["model_nbr"] = (
                        await client.read_gatt_char(MODEL_NBR_UUID)
                    ).decode("utf-8")
                except exc.BleakError:
                    (
                        exception_type,
                        exception_object,
                        exception_traceback,
                    ) = sys.exc_info()
                    logger.debug(
                        f'Error getting UUID "{MODEL_NBR_UUID}": {repr(exception_object)} -> failover'
                    )
                    self.bms_status["model_nbr"] = "JK-BMS-Unknown-Model"

                # some JKBMS trow an error
                # BleakError('Multiple Characteristics with this UUID, refer to your desired
                #             characteristic by the `handle` attribute instead.')
                # failover in this case and use handle instead of UUID
                try:
                    await client.start_notify(CHAR_HANDLE, self.ncallback)
                except exc.BleakError:
                    (
                        exception_type,
                        exception_object,
                        exception_traceback,
                    ) = sys.exc_info()
                    logger.debug(
                        f'Error getting UUID "{CHAR_HANDLE}": {repr(exception_object)} -> failover'
                    )
                    await client.start_notify(CHAR_HANDLE_FAILOVER, self.ncallback)

                await self.request_bt("device_info", client)

                await self.request_bt("cell_info", client)
                # await self.enable_charging(client)
                # last_dev_info = time()
                while client.is_connected and self.run and self.main_thread.is_alive():
                    if self.trigger_soc_reset:
                        self.trigger_soc_reset = False
                        await self.reset_soc_jk(client)
                    await asyncio.sleep(0.01)
<<<<<<< HEAD
            except Exception as err:
                self.run = False
                logger.info(
                    f"--> asy_connect_and_scrape(): error while connecting to bt: {err}"
                )
=======

            except exc.BleakDeviceNotFoundError:
                logger.info(
                    f"--> asy_connect_and_scrape(): device not found: {self.address}"
                )
                self.run = False

            except Exception:
                (
                    exception_type,
                    exception_object,
                    exception_traceback,
                ) = sys.exc_info()
                file = exception_traceback.tb_frame.f_code.co_filename
                line = exception_traceback.tb_lineno
                logger.info(
                    f"--> asy_connect_and_scrape(): error while connecting to bt: {repr(exception_object)} "
                    + f"of type {exception_type} in {file} line #{line}"
                )
                self.run = False

>>>>>>> 525d241c
            finally:
                self.run = False
                if client.is_connected:
                    try:
                        await client.disconnect()
<<<<<<< HEAD
                    except Exception as err:
                        logger.info(
                            f"--> asy_connect_and_scrape(): error while disconnecting: {err}"
                        )

        logger.info("--> asy_connect_and_scrape(): Exit")
=======
                    except Exception:
                        (
                            exception_type,
                            exception_object,
                            exception_traceback,
                        ) = sys.exc_info()
                        file = exception_traceback.tb_frame.f_code.co_filename
                        line = exception_traceback.tb_lineno
                        logger.info(
                            f"--> asy_connect_and_scrape(): error while disconnecting: {repr(exception_object)} "
                            + f"of type {exception_type} in {file} line #{line}"
                        )

        logger.info("--> asy_connect_and_scrape(): Exit")

    def monitor_scraping(self):
        while self.should_be_scraping is True:
            self.bt_thread = threading.Thread(
                target=self.connect_and_scrape, name="Thread-JKBMS-Connect-and-Scrape"
            )
            self.bt_thread.start()
            logger.debug(
                "scraping thread started -> main thread id: "
                + str(self.main_thread.ident)
                + " scraping thread: "
                + str(self.bt_thread.ident)
            )
            self.bt_thread.join()
            if self.should_be_scraping is True:
                logger.debug("scraping thread ended: reseting bluetooth and restarting")
                if self.bt_reset is not None:
                    self.bt_reset()
                sleep(2)
>>>>>>> 525d241c

    def start_scraping(self):
        self.main_thread = threading.current_thread()
        if self.is_running():
<<<<<<< HEAD
            logger.debug("screaping thread already running")
            return
        self.bt_thread.start()
        logger.debug(
            "scraping thread started -> main thread id: "
            + str(self.main_thread.ident)
            + " scraping thread: "
            + str(self.bt_thread.ident)
        )

    def stop_scraping(self):
        self.run = False
=======
            logger.debug("scraping thread already running")
            return
        self.should_be_scraping = True
        self.bt_thread_monitor.start()

    def stop_scraping(self):
        self.run = False
        self.should_be_scraping = False
>>>>>>> 525d241c
        stop = time()
        while self.is_running():
            sleep(0.1)
            if time() - stop > 10:
                return False
        return True

    def is_running(self):
        if self.bt_thread is not None:
            return self.bt_thread.is_alive()
        return False

    async def enable_charging(self, c):
        # these are the registers for the control-buttons:
        # data is 01 00 00 00 for on  00 00 00 00 for off;
        # the following bytes up to 19 are unclear and changing
        # dynamically -> auth-mechanism?
        await self.write_register(0x1D, b"\x01\x00\x00\x00", 4, c, True)
        await self.write_register(0x1E, b"\x01\x00\x00\x00", 4, c, True)
        await self.write_register(0x1F, b"\x01\x00\x00\x00", 4, c, True)
        await self.write_register(0x40, b"\x01\x00\x00\x00", 4, c, True)

    def jk_float_to_hex_little(self, val: float):
        intval = int(val * 1000)
        hexval = f"{intval:0>8X}"
        return bytearray.fromhex(hexval)[::-1]

    async def reset_soc_jk(self, c):
        # Lowering OVPR / OVP based on the maximum cell voltage at the time
        # That will trigger a High Voltage Alert and resets SOC to 100%
        ovp_trigger = round(self.max_cell_voltage - 0.05, 3)
        ovpr_trigger = round(self.max_cell_voltage - 0.10, 3)
        await self.write_register(
            JK_REGISTER_OVPR, self.jk_float_to_hex_little(ovpr_trigger), 0x04, c, True
        )
        await self.write_register(
            JK_REGISTER_OVP, self.jk_float_to_hex_little(ovp_trigger), 0x04, c, True
        )

        # Give BMS some time to recognize
        await asyncio.sleep(5)

        # Set values back to initial values
        await self.write_register(
            JK_REGISTER_OVP,
            self.jk_float_to_hex_little(self.ovp_initial_voltage),
            0x04,
            c,
            True,
        )
        await self.write_register(
            JK_REGISTER_OVPR,
            self.jk_float_to_hex_little(self.ovpr_initial_voltage),
            0x04,
            c,
            True,
        )

        logger.info("JK BMS SOC reset finished.")


if __name__ == "__main__":
<<<<<<< HEAD
    import sys

=======
>>>>>>> 525d241c
    jk = Jkbms_Brn(sys.argv[1])
    if not jk.test_connection():
        logger.error(">>> ERROR: Unable to connect")
    else:
        jk.start_scraping()
        while True:
            logger.debug(jk.get_status())
            sleep(5)<|MERGE_RESOLUTION|>--- conflicted
+++ resolved
@@ -1,9 +1,5 @@
 from struct import unpack_from, calcsize
-<<<<<<< HEAD
-from bleak import BleakScanner, BleakClient
-=======
 from bleak import BleakScanner, BleakClient, exc
->>>>>>> 525d241c
 from time import sleep, time
 import asyncio
 import threading
@@ -16,16 +12,6 @@
 
     logger = logging.basicConfig(level=logging.DEBUG)
 
-<<<<<<< HEAD
-# if used as standalone script then use custom logger
-# else import logger from utils
-if __name__ == "__main__":
-    import logging
-
-    logger = logging.basicConfig(level=logging.DEBUG)
-
-=======
->>>>>>> 525d241c
     def bytearray_to_string(data):
         return "".join("\\x" + format(byte, "02x") for byte in data)
 
@@ -155,11 +141,6 @@
     # translate info placeholder, since it depends on the bms_max_cell_count
     translate_cell_info = []
 
-<<<<<<< HEAD
-    def __init__(self, addr):
-        self.address = addr
-        self.bt_thread = threading.Thread(target=self.connect_and_scrape)
-=======
     def __init__(self, addr, reset_bt_callback=None):
         self.address = addr
         self.bt_thread = None
@@ -168,7 +149,6 @@
         )
         self.bt_reset = reset_bt_callback
         self.should_be_scraping = False
->>>>>>> 525d241c
         self.trigger_soc_reset = False
 
     async def scanForDevices(self):
@@ -428,9 +408,6 @@
         frame[18] = 0x00
         frame[19] = self.crc(frame, len(frame) - 1)
         logger.debug("Write register: " + str(address) + " " + str(frame))
-<<<<<<< HEAD
-        await bleakC.write_gatt_char(CHAR_HANDLE, frame, response=awaitresponse)
-=======
 
         # some JKBMS trow an error
         # BleakError('Multiple Characteristics with this UUID, refer to your desired
@@ -451,7 +428,6 @@
                 CHAR_HANDLE_FAILOVER, frame, response=awaitresponse
             )
 
->>>>>>> 525d241c
         if awaitresponse:
             await asyncio.sleep(5)
 
@@ -492,10 +468,7 @@
         while self.run and self.main_thread.is_alive():  # autoreconnect
             client = BleakClient(self.address)
             logger.debug("--> asy_connect_and_scrape(): btloop")
-<<<<<<< HEAD
-=======
-
->>>>>>> 525d241c
+
             try:
                 logger.debug("--> asy_connect_and_scrape(): reconnect")
                 await client.connect()
@@ -543,13 +516,6 @@
                         self.trigger_soc_reset = False
                         await self.reset_soc_jk(client)
                     await asyncio.sleep(0.01)
-<<<<<<< HEAD
-            except Exception as err:
-                self.run = False
-                logger.info(
-                    f"--> asy_connect_and_scrape(): error while connecting to bt: {err}"
-                )
-=======
 
             except exc.BleakDeviceNotFoundError:
                 logger.info(
@@ -571,20 +537,11 @@
                 )
                 self.run = False
 
->>>>>>> 525d241c
             finally:
                 self.run = False
                 if client.is_connected:
                     try:
                         await client.disconnect()
-<<<<<<< HEAD
-                    except Exception as err:
-                        logger.info(
-                            f"--> asy_connect_and_scrape(): error while disconnecting: {err}"
-                        )
-
-        logger.info("--> asy_connect_and_scrape(): Exit")
-=======
                     except Exception:
                         (
                             exception_type,
@@ -618,25 +575,10 @@
                 if self.bt_reset is not None:
                     self.bt_reset()
                 sleep(2)
->>>>>>> 525d241c
 
     def start_scraping(self):
         self.main_thread = threading.current_thread()
         if self.is_running():
-<<<<<<< HEAD
-            logger.debug("screaping thread already running")
-            return
-        self.bt_thread.start()
-        logger.debug(
-            "scraping thread started -> main thread id: "
-            + str(self.main_thread.ident)
-            + " scraping thread: "
-            + str(self.bt_thread.ident)
-        )
-
-    def stop_scraping(self):
-        self.run = False
-=======
             logger.debug("scraping thread already running")
             return
         self.should_be_scraping = True
@@ -645,7 +587,6 @@
     def stop_scraping(self):
         self.run = False
         self.should_be_scraping = False
->>>>>>> 525d241c
         stop = time()
         while self.is_running():
             sleep(0.1)
@@ -708,11 +649,6 @@
 
 
 if __name__ == "__main__":
-<<<<<<< HEAD
-    import sys
-
-=======
->>>>>>> 525d241c
     jk = Jkbms_Brn(sys.argv[1])
     if not jk.test_connection():
         logger.error(">>> ERROR: Unable to connect")
