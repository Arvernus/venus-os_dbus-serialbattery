# -*- coding: utf-8 -*-
from battery import Battery, Cell
from utils import open_serial_port, logger
import utils
from struct import unpack_from
from struct import pack_into
from time import sleep
<<<<<<< HEAD
from datetime import datetime
=======
from re import sub
>>>>>>> ff205b82


class Daly(Battery):
    def __init__(self, port, baud, address):
        super(Daly, self).__init__(port, baud, address)
        self.charger_connected = None
        self.load_connected = None
        self.command_address = address
        self.cell_min_voltage = None
        self.cell_max_voltage = None
        self.cell_min_no = None
        self.cell_max_no = None
        self.poll_interval = 500
        self.poll_step = 0
        self.type = self.BATTERYTYPE
<<<<<<< HEAD
        self.has_settings = 1
        self.reset_soc = 0
        self.soc_to_set = None
=======
        self.busy = False
>>>>>>> ff205b82

    # command bytes [StartFlag=A5][Address=40][Command=94][DataLength=8][8x zero bytes][checksum]
    command_base = b"\xA5\x40\x94\x08\x00\x00\x00\x00\x00\x00\x00\x00\x81"
    cellvolt_buffer = b"\xA5\x40\x94\x08\x00\x00\x00\x00\x00\x00\x00\x00\x82"
    command_soc = b"\x90"
    command_minmax_cell_volts = b"\x91"
    command_minmax_temp = b"\x92"
    command_fet = b"\x93"
    command_status = b"\x94"
    command_cell_volts = b"\x95"
    command_temp = b"\x96"
    command_cell_balance = b"\x97"
    command_alarm = b"\x98"
    command_rated_params = b"\x50"
<<<<<<< HEAD
    command_set_soc = b"\x21"
=======
    command_batt_details = b"\x53"
    command_batt_code = b"\x57"

>>>>>>> ff205b82
    BATTERYTYPE = "Daly"
    LENGTH_CHECK = 1
    LENGTH_POS = 3
    CURRENT_ZERO_CONSTANT = 30000
    TEMP_ZERO_CONSTANT = 40

    def test_connection(self):
        # call a function that will connect to the battery, send a command and retrieve the result.
        # The result or call should be unique to this BMS. Battery name or version, etc.
        # Return True if success, False for failure
        result = False
        try:
            with open_serial_port(self.port, self.baud_rate) as ser:
                self.read_battery_code(ser)
                result = self.read_status_data(ser)
                self.read_soc_data(ser)

        except Exception as err:
            logger.error(f"Unexpected {err=}, {type(err)=}")
            result = False

        return result

    def get_settings(self):
        self.capacity = utils.BATTERY_CAPACITY
        with open_serial_port(self.port, self.baud_rate) as ser:
            self.read_capacity(ser)
            self.read_production_date(ser)

        self.max_battery_charge_current = utils.MAX_BATTERY_CHARGE_CURRENT
        self.max_battery_discharge_current = utils.MAX_BATTERY_DISCHARGE_CURRENT
        return True

    def refresh_data(self):
        result = False

<<<<<<< HEAD
        # Open serial port to be used for all data reads instead of opening multiple times
        try:
            with open_serial_port(self.port, self.baud_rate) as ser:
                result = self.read_soc_data(ser)
                result = result and self.read_fed_data(ser)
                result = result and self.read_cell_voltage_range_data(ser)
                self.write_soc_and_datetime(ser)

                if self.poll_step == 0:
                    result = result and self.read_alarm_data(ser)
                    result = result and self.read_temperature_range_data(ser)
                elif self.poll_step == 1:
                    result = result and self.read_cells_volts(ser)
                    result = result and self.read_balance_state(ser)
                    # else:          # A placeholder to remind this is the last step. Add any additional steps before here
                    # This is last step so reset poll_step
                    self.poll_step = -1

                self.poll_step += 1
        except OSError:
            logger.warning("Couldn't open serial port")
=======
        if self.busy:
            return False
        self.busy = True

        # Open serial port to be used for all data reads instead of openning multiple times
        ser = open_serial_port(self.port, self.baud_rate)
        if ser is not None:
            result = self.read_soc_data(ser)
            result = result and self.read_fed_data(ser)
            result = result and self.read_cell_voltage_range_data(ser)

            if self.poll_step == 0:
                result = result and self.read_alarm_data(ser)
                result = result and self.read_temperature_range_data(ser)
            elif self.poll_step == 1:
                result = result and self.read_cells_volts(ser)
                result = result and self.read_balance_state(ser)
                # else:          # A placeholder to remind this is the last step. Add any additional steps before here
                # This is last step so reset poll_step
                self.poll_step = -1

            self.poll_step += 1

            ser.close()
>>>>>>> ff205b82

        self.busy = False
        return result

    def read_status_data(self, ser):
        status_data = self.read_serial_data_daly(ser, self.command_status)
        # check if connection success
        if status_data is False:
            logger.warning("No data received in read_status_data()")
            return False

        (
            self.cell_count,
            self.temp_sensors,
            self.charger_connected,
            self.load_connected,
            state,
            self.cycles,
        ) = unpack_from(">bb??bhx", status_data)

        self.max_battery_voltage = utils.MAX_CELL_VOLTAGE * self.cell_count
        self.min_battery_voltage = utils.MIN_CELL_VOLTAGE * self.cell_count

        self.hardware_version = (
            "DalyBMS "
            + str(self.cell_count)
            + " cells"
            + (" (" + self.production + ")" if self.production else "")
        )
        logger.info(self.hardware_version)
        return True

    def read_soc_data(self, ser):
        # Ensure data received is valid
        crntMinValid = -(utils.MAX_BATTERY_DISCHARGE_CURRENT * 2.1)
        crntMaxValid = utils.MAX_BATTERY_CHARGE_CURRENT * 1.3
        triesValid = 2
        while triesValid > 0:
            triesValid -= 1
            soc_data = self.read_serial_data_daly(ser, self.command_soc)
            # check if connection success
            if soc_data is False:
                continue

            voltage, tmp, current, soc = unpack_from(">hhhh", soc_data)
            current = (
                (current - self.CURRENT_ZERO_CONSTANT)
                / -10
                * utils.INVERT_CURRENT_MEASUREMENT
            )
            if crntMinValid < current < crntMaxValid:
                self.voltage = voltage / 10
                self.current = current
                self.soc = soc / 10
                return True

            logger.warning("read_soc_data - triesValid " + str(triesValid))
        return False

    def read_alarm_data(self, ser):
        alarm_data = self.read_serial_data_daly(ser, self.command_alarm)
        # check if connection success
        if alarm_data is False:
            logger.warning("No data received in read_alarm_data()")
            return False

        (
            al_volt,
            al_temp,
            al_crnt_soc,
            al_diff,
            al_mos,
            al_misc1,
            al_misc2,
            al_fault,
        ) = unpack_from(">bbbbbbbb", alarm_data)

        if al_volt & 48:
            # High voltage levels - Alarm
            self.voltage_high = 2
        elif al_volt & 15:
            # High voltage Warning levels - Pre-alarm
            self.voltage_high = 1
        else:
            self.voltage_high = 0

        if al_volt & 128:
            # Low voltage level - Alarm
            self.voltage_low = 2
        elif al_volt & 64:
            # Low voltage Warning level - Pre-alarm
            self.voltage_low = 1
        else:
            self.voltage_low = 0

        if al_temp & 2:
            # High charge temp - Alarm
            self.temp_high_charge = 2
        elif al_temp & 1:
            # High charge temp - Pre-alarm
            self.temp_high_charge = 1
        else:
            self.temp_high_charge = 0

        if al_temp & 8:
            # Low charge temp - Alarm
            self.temp_low_charge = 2
        elif al_temp & 4:
            # Low charge temp - Pre-alarm
            self.temp_low_charge = 1
        else:
            self.temp_low_charge = 0

        if al_temp & 32:
            # High discharge temp - Alarm
            self.temp_high_discharge = 2
        elif al_temp & 16:
            # High discharge temp - Pre-alarm
            self.temp_high_discharge = 1
        else:
            self.temp_high_discharge = 0

        if al_temp & 128:
            # Low discharge temp - Alarm
            self.temp_low_discharge = 2
        elif al_temp & 64:
            # Low discharge temp - Pre-alarm
            self.temp_low_discharge = 1
        else:
            self.temp_low_discharge = 0

        # if al_crnt_soc & 2:
        #    # High charge current - Alarm
        #    self.current_over = 2
        # elif al_crnt_soc & 1:
        #    # High charge current - Pre-alarm
        #    self.current_over = 1
        # else:
        #    self.current_over = 0

        # if al_crnt_soc & 8:
        #    # High discharge current - Alarm
        #    self.current_over = 2
        # elif al_crnt_soc & 4:
        #    # High discharge current - Pre-alarm
        #    self.current_over = 1
        # else:
        #    self.current_over = 0

        if al_crnt_soc & 2 or al_crnt_soc & 8:
            # High charge/discharge current - Alarm
            self.current_over = 2
        elif al_crnt_soc & 1 or al_crnt_soc & 4:
            # High charge/discharge current - Pre-alarm
            self.current_over = 1
        else:
            self.current_over = 0

        if al_crnt_soc & 128:
            # Low SoC - Alarm
            self.soc_low = 2
        elif al_crnt_soc & 64:
            # Low SoC Warning level - Pre-alarm
            self.soc_low = 1
        else:
            self.soc_low = 0

        return True

    def read_cells_volts(self, ser):
        if self.cell_count is not None:
            buffer = bytearray(self.cellvolt_buffer)
            buffer[1] = self.command_address[0]  # Always serial 40 or 80
            buffer[2] = self.command_cell_volts[0]

            if (int(self.cell_count) % 3) == 0:
                maxFrame = int(self.cell_count / 3)
            else:
                maxFrame = int(self.cell_count / 3) + 1
            lenFixed = (
                maxFrame * 13
            )  # 0xA5, 0x01, 0x95, 0x08 + 1 byte frame + 6 byte data + 1byte reserved + chksum

            cells_volts_data = self.read_serialport_data(
                ser, buffer, self.LENGTH_POS, 0, lenFixed
            )
            if cells_volts_data is False:
                logger.warning("No data received in read_cells_volts()")
                return False

            frameCell = [0, 0, 0]
            lowMin = utils.MIN_CELL_VOLTAGE / 2
            frame = 0
            bufIdx = 0

            if len(self.cells) != self.cell_count:
                # init the numbers of cells
                self.cells = []
                for idx in range(self.cell_count):
                    self.cells.append(Cell(True))

            # logger.warning("data " + bytes(cells_volts_data).hex())

            while bufIdx <= len(cells_volts_data) - (
                4 + 8 + 1
            ):  # we at least need 13 bytes to extract the identifiers + 8 bytes payload + checksum
                b1, b2, b3, b4 = unpack_from(">BBBB", cells_volts_data, bufIdx)
                if b1 == 0xA5 and b2 == 0x01 and b3 == 0x95 and b4 == 0x08:
                    (
                        frame,
                        frameCell[0],
                        frameCell[1],
                        frameCell[2],
                        _,
                        chk,
                    ) = unpack_from(">BhhhBB", cells_volts_data, bufIdx + 4)
                    if sum(cells_volts_data[bufIdx : bufIdx + 12]) & 0xFF != chk:
                        logger.warning("bad cell voltages checksum")
                    else:
                        for idx in range(3):
                            cellnum = (
                                (frame - 1) * 3
                            ) + idx  # daly is 1 based, driver 0 based
                            if cellnum >= self.cell_count:
                                break
                            cellVoltage = frameCell[idx] / 1000
                            self.cells[cellnum].voltage = (
                                None if cellVoltage < lowMin else cellVoltage
                            )
                    bufIdx += 13  # BBBBBhhhBB -> 13 byte
                else:
                    bufIdx += 1  # step through buffer to find valid start
                    logger.warning("bad cell voltages header")
        return True

    def read_cell_voltage_range_data(self, ser):
        minmax_data = self.read_serial_data_daly(ser, self.command_minmax_cell_volts)
        # check if connection success
        if minmax_data is False:
            logger.warning("No data received in read_cell_voltage_range_data()")
            return False

        (
            cell_max_voltage,
            self.cell_max_no,
            cell_min_voltage,
            self.cell_min_no,
        ) = unpack_from(">hbhb", minmax_data)
        # Daly cells numbers are 1 based and not 0 based
        self.cell_min_no -= 1
        self.cell_max_no -= 1
        # Voltage is returned in mV
        self.cell_max_voltage = cell_max_voltage / 1000
        self.cell_min_voltage = cell_min_voltage / 1000
        return True

    def read_balance_state(self, ser):
        balance_data = self.read_serial_data_daly(ser, self.command_cell_balance)
        # check if connection success
        if balance_data is False:
            logger.debug("No data received in read_balance_state()")
            return False

        bitdata = unpack_from(">Q", balance_data)[0]

        mask = 1 << 48
        for i in range(len(self.cells)):
            self.cells[i].balance = True if bitdata & mask else False
            mask >>= 1

    def read_temperature_range_data(self, ser):
        minmax_data = self.read_serial_data_daly(ser, self.command_minmax_temp)
        # check if connection success
        if minmax_data is False:
            logger.debug("No data received in read_temperature_range_data()")
            return False

        max_temp, max_no, min_temp, min_no = unpack_from(">bbbb", minmax_data)
        self.temp1 = min_temp - self.TEMP_ZERO_CONSTANT
        self.temp2 = max_temp - self.TEMP_ZERO_CONSTANT
        return True

    def read_fed_data(self, ser):
        fed_data = self.read_serial_data_daly(ser, self.command_fet)
        # check if connection success
        if fed_data is False:
            logger.debug("No data received in read_fed_data()")
            return False

        (
            status,
            self.charge_fet,
            self.discharge_fet,
            bms_cycles,
            capacity_remain,
        ) = unpack_from(">b??BL", fed_data)
        self.capacity_remain = capacity_remain / 1000
        return True

    # new
    def read_capacity(self, ser):
        capa_data = self.read_serial_data_daly(ser, self.command_rated_params)
        # check if connection success
        if capa_data is False:
            logger.warning("No data received in read_capacity()")

        (capacity, cell_volt) = unpack_from(">LL", capa_data)
        self.capacity = (
            capacity / 1000
            if capacity and capacity != "" and capacity > 0
            else utils.BATTERY_CAPACITY
        )
        return True

    # new
    def read_production_date(self, ser):
        production = self.read_serial_data_daly(ser, self.command_batt_details)
        # check if connection success
        if production is False:
            logger.warning("No data received in read_production_date()")
            return False

        (_, _, year, month, day) = unpack_from(">BBBBB", production)
        self.production = f"{year + 2000}{month:02d}{day:02d}"
        return True

    # new
    def read_battery_code(self, ser):
        lenFixed = (
            5 * 13
        )  # batt code field is 35 bytes and we transfer 7 bytes in each telegram
        data = self.read_serialport_data(
            ser,
            self.generate_command(self.command_batt_code),
            self.LENGTH_POS,
            0,
            lenFixed,
        )

        if data is False:
            logger.warning("No data received in read_battery_code()")
            return False

        bufIdx = 0
        battery_code = ""
        # logger.warning("data " + bytes(cells_volts_data).hex())
        while (
            bufIdx <= len(data) - 13
        ):  # we at least need 13 bytes to extract the identifiers + 8 bytes payload + checksum
            b1, b2, b3, b4 = unpack_from(">BBBB", data, bufIdx)
            if b1 == 0xA5 and b2 == 0x01 and b3 == 0x57 and b4 == 0x08:
                _, part, chk = unpack_from(">B7sB", data, bufIdx + 4)
                if sum(data[bufIdx : bufIdx + 12]) & 0xFF != chk:
                    logger.warning(
                        "bad battery code checksum"
                    )  # use string anyhow, just warn
                battery_code += part.decode("utf-8")
                bufIdx += 13  # BBBBB7sB -> 13 byte
            else:
                bufIdx += 1  # step through buffer to find valid start
                logger.warning("bad battery code header")

        if battery_code != "":
            self.custom_field = sub(
                " +",
                " ",
                (battery_code.decode().strip()),
            )
            self.unique_identifier = self.custom_field.replace(" ", "_")
        else:
            self.unique_identifier = (
                str(self.production) + "_" + str(int(self.capacity))
            )
        return True

    def generate_command(self, command):
        buffer = bytearray(self.command_base)
        buffer[1] = self.command_address[0]  # Always serial 40 or 80
        buffer[2] = command[0]
        buffer[12] = sum(buffer[:12]) & 0xFF  # checksum calc
        return buffer

    def read_serial_data_daly(self, ser, command):
        data = self.read_serialport_data(
            ser, self.generate_command(command), self.LENGTH_POS, self.LENGTH_CHECK
        )
        if data is False:
            logger.info("No reply to cmd " + bytes(command).hex())
            return False

        if len(data) <= 12:
            logger.debug("Too short reply to cmd " + bytes(command).hex())
            return False

        # search sentence start
        try:
            idx = data.index(0xA5)
        except ValueError:
            logger.debug(
                "No Sentence Start found for reply to cmd " + bytes(command).hex()
            )
            return False

        if len(data[idx:]) <= 12:
            logger.debug("Too short reply to cmd " + bytes(command).hex())
            return False

        if data[12 + idx] != sum(data[idx : 12 + idx]) & 0xFF:
            logger.debug("Bad checksum in reply to cmd " + bytes(command).hex())
            return False

        _, _, _, length = unpack_from(">BBBB", data, idx)

        if length == 8:
            return data[4 + idx : length + 4 + idx]
        else:
            logger.debug(
                ">>> ERROR: Incorrect Reply to CMD "
                + bytes(command).hex()
                + ": 0x"
                + bytes(data).hex()
            )
            return False

    # Read data from previously openned serial port
    def read_serialport_data(
        self,
        ser,
        command,
        length_pos,
        length_check,
        length_fixed=None,
        length_size=None,
    ):
        try:
            ser.flushOutput()
            ser.flushInput()
            ser.write(command)

            length_byte_size = 1
            if length_size is not None:
                if length_size.upper() == "H":
                    length_byte_size = 2
                elif length_size.upper() == "I" or length_size.upper() == "L":
                    length_byte_size = 4

            count = 0
            toread = ser.inWaiting()

            while toread < (length_pos + length_byte_size):
                sleep(0.005)
                toread = ser.inWaiting()
                count += 1
                if count > 50:
                    logger.error(">>> ERROR: No reply - returning")
                    return False

            # logger.info('serial data toread ' + str(toread))
            res = ser.read(toread)
            if length_fixed is not None:
                length = length_fixed
            else:
                if len(res) < (length_pos + length_byte_size):
                    logger.error(
                        ">>> ERROR: No reply - returning [len:" + str(len(res)) + "]"
                    )
                    return False
                length_size = length_size if length_size is not None else "B"
                length = unpack_from(">" + length_size, res, length_pos)[0]

            # logger.info('serial data length ' + str(length))

            count = 0
            data = bytearray(res)

            packetlen = (
                length_fixed
                if length_fixed is not None
                else length_pos + length_byte_size + length + length_check
            )
            while len(data) < packetlen:
                res = ser.read(packetlen - len(data))
                data.extend(res)
                # logger.info('serial data length ' + str(len(data)))
                sleep(0.005)
                count += 1
                if count > 150:
                    logger.error(
                        ">>> ERROR: No reply - returning [len:"
                        + str(len(data))
                        + "/"
                        + str(length + length_check)
                        + "]"
                    )
                    return False

            return data

        except Exception as e:
            logger.error(e)
            return False

    def reset_soc_callback(self, path, value):
        self.reset_soc = 0
        if value == 1:
            self.soc_to_set = 100
        return True

    def write_soc_and_datetime(self, ser):
        if self.soc_to_set is None:
            return False

        cmd = bytearray(13)
        now = datetime.now()

        pack_into(
            ">BBBBBBBBBBH",
            cmd,
            0,
            0xA5,
            self.command_address[0],
            self.command_set_soc[0],
            8,
            now.year - 2000,
            now.month,
            now.day,
            now.hour,
            now.minute,
            now.second,
            int(self.soc_to_set * 10),
        )
        cmd[12] = sum(cmd[:12]) & 0xFF

        logger.info(f"write soc {self.soc_to_set}%")
        self.soc_to_set = None  # Reset value, so we will set it only once

        ser.flushOutput()
        ser.flushInput()
        ser.write(cmd)

        toread = ser.inWaiting()
        count = 0
        while toread < 13:
            sleep(0.005)
            toread = ser.inWaiting()
            count += 1
            if count > 50:
                logger.warning(f"write soc: no reply, probably failed")
                return False

        reply = ser.read(toread)
        if reply[4] != 1:
            logger.error(f"write soc failed")
        return True<|MERGE_RESOLUTION|>--- conflicted
+++ resolved
@@ -5,11 +5,8 @@
 from struct import unpack_from
 from struct import pack_into
 from time import sleep
-<<<<<<< HEAD
 from datetime import datetime
-=======
 from re import sub
->>>>>>> ff205b82
 
 
 class Daly(Battery):
@@ -25,13 +22,10 @@
         self.poll_interval = 500
         self.poll_step = 0
         self.type = self.BATTERYTYPE
-<<<<<<< HEAD
         self.has_settings = 1
         self.reset_soc = 0
         self.soc_to_set = None
-=======
         self.busy = False
->>>>>>> ff205b82
 
     # command bytes [StartFlag=A5][Address=40][Command=94][DataLength=8][8x zero bytes][checksum]
     command_base = b"\xA5\x40\x94\x08\x00\x00\x00\x00\x00\x00\x00\x00\x81"
@@ -46,13 +40,10 @@
     command_cell_balance = b"\x97"
     command_alarm = b"\x98"
     command_rated_params = b"\x50"
-<<<<<<< HEAD
     command_set_soc = b"\x21"
-=======
     command_batt_details = b"\x53"
     command_batt_code = b"\x57"
 
->>>>>>> ff205b82
     BATTERYTYPE = "Daly"
     LENGTH_CHECK = 1
     LENGTH_POS = 3
@@ -89,7 +80,10 @@
     def refresh_data(self):
         result = False
 
-<<<<<<< HEAD
+        if self.busy:
+            return False
+        self.busy = True
+
         # Open serial port to be used for all data reads instead of opening multiple times
         try:
             with open_serial_port(self.port, self.baud_rate) as ser:
@@ -111,32 +105,6 @@
                 self.poll_step += 1
         except OSError:
             logger.warning("Couldn't open serial port")
-=======
-        if self.busy:
-            return False
-        self.busy = True
-
-        # Open serial port to be used for all data reads instead of openning multiple times
-        ser = open_serial_port(self.port, self.baud_rate)
-        if ser is not None:
-            result = self.read_soc_data(ser)
-            result = result and self.read_fed_data(ser)
-            result = result and self.read_cell_voltage_range_data(ser)
-
-            if self.poll_step == 0:
-                result = result and self.read_alarm_data(ser)
-                result = result and self.read_temperature_range_data(ser)
-            elif self.poll_step == 1:
-                result = result and self.read_cells_volts(ser)
-                result = result and self.read_balance_state(ser)
-                # else:          # A placeholder to remind this is the last step. Add any additional steps before here
-                # This is last step so reset poll_step
-                self.poll_step = -1
-
-            self.poll_step += 1
-
-            ser.close()
->>>>>>> ff205b82
 
         self.busy = False
         return result
